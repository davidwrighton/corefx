--- conflicted
+++ resolved
@@ -520,11 +520,7 @@
           "lib/dnxcore50/xunit.execution.dnx.dll": {}
         }
       },
-<<<<<<< HEAD
-      "xunit.netcore.extensions/1.0.0-prerelease-00071": {
-=======
       "xunit.netcore.extensions/1.0.0-prerelease-00077": {
->>>>>>> 860c9a85
         "dependencies": {
           "System.Diagnostics.Debug": "4.0.10",
           "System.IO": "4.0.10",
@@ -1714,21 +1710,12 @@
         "lib/Xamarin.iOS/xunit.execution.iOS-Universal.xml"
       ]
     },
-<<<<<<< HEAD
-    "xunit.netcore.extensions/1.0.0-prerelease-00071": {
-      "serviceable": true,
-      "sha512": "Y1Ap0STKRDYZq0tMo897jmy2OLB1RNsAb7wo0V/+G7EvYnrvA13A6i+fDy2v54nK68NFp0xXDbgYZB5qT/XQ5A==",
-      "files": [
-        "xunit.netcore.extensions.1.0.0-prerelease-00071.nupkg",
-        "xunit.netcore.extensions.1.0.0-prerelease-00071.nupkg.sha512",
-=======
     "xunit.netcore.extensions/1.0.0-prerelease-00077": {
       "serviceable": true,
       "sha512": "oP5LBz8bPVMDShN/l6lDznMZbYEkX3BNGuFkwE0ncjnAIMa7T5n84iTL2sAzya/Re0cfgYyihtnuuI5kvahPAw==",
       "files": [
         "xunit.netcore.extensions.1.0.0-prerelease-00077.nupkg",
         "xunit.netcore.extensions.1.0.0-prerelease-00077.nupkg.sha512",
->>>>>>> 860c9a85
         "xunit.netcore.extensions.nuspec",
         "lib/dotnet/Xunit.NetCore.Extensions.dll"
       ]
